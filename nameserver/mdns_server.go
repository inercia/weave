package nameserver

import (
	"github.com/miekg/dns"
	. "github.com/zettio/weave/common"
	"net"
)

type MDNSServer struct {
	localAddrs []net.Addr
	sendconn   *net.UDPConn
	zone       Zone
}

func NewMDNSServer(zone Zone) (*MDNSServer, error) {
	// This is a bit of a kludge - per the RFC we should send responses from 5353, but that doesn't seem to work
	sendconn, err := net.ListenUDP("udp4", &net.UDPAddr{IP: net.IPv4zero, Port: 0})
	if err != nil {
		return nil, err
	}
	return &MDNSServer{sendconn: sendconn, zone: zone}, nil
}

// Return true if testaddr is a UDP address with IP matching my local i/f
func (s *MDNSServer) addrIsLocal(testaddr net.Addr) bool {
	if udpaddr, ok := testaddr.(*net.UDPAddr); ok {
		for _, localaddr := range s.localAddrs {
			if ipnetlocal, ok := localaddr.(*net.IPNet); ok {
				if ipnetlocal.IP.Equal(udpaddr.IP) {
					return true
				}
			}
		}
	}
	return false
}

func (s *MDNSServer) Start(ifi *net.Interface) error {
	conn, err := LinkLocalMulticastListener(ifi)
	if err != nil {
		return err
	}

	if ifi == nil {
		s.localAddrs, err = net.InterfaceAddrs()
	} else {
		s.localAddrs, err = ifi.Addrs()
	}
	if err != nil {
		return err
	}

	handleLocal := s.makeHandler(dns.TypeA,
		func(zone Lookup, r *dns.Msg, q *dns.Question) *dns.Msg {
			if ip, err := zone.LookupLocal(q.Name); err == nil {
				return makeAddressReply(r, q, []net.IP{ip})
			} else {
				return nil
			}
		})

	handleReverse := s.makeHandler(dns.TypePTR,
		func(zone Lookup, r *dns.Msg, q *dns.Question) *dns.Msg {
			if name, err := zone.ReverseLookupLocal(q.Name); err == nil {
				return makePTRReply(r, q, []string{name})
			} else {
				return nil
			}
		})

	mux := dns.NewServeMux()
	mux.HandleFunc(LOCAL_DOMAIN, handleLocal)
	mux.HandleFunc(RDNS_DOMAIN, handleReverse)

	go dns.ActivateAndServe(nil, conn, mux)
	return err
}

type LookupFunc func(Lookup, *dns.Msg, *dns.Question) *dns.Msg

func (s *MDNSServer) makeHandler(qtype uint16, lookup LookupFunc) dns.HandlerFunc {
	return func(_ dns.ResponseWriter, r *dns.Msg) {
		// Handle only questions, ignore answers. We might also ignore
		// questions that arise locally (i.e., that come from an IP we
		// think is local), but in the interest of avoiding
		// complication, and easier testing, this is elided on the
		// assumption that the client wouldn't ask if it already knew
		// the answer, and if it does ask, it'll be happy to get an
		// answer.
		if len(r.Answer) == 0 && len(r.Question) > 0 {
<<<<<<< HEAD
			q := r.Question[0]
			if ips, err := s.zone.LookupLocal(q.Name); err == nil {
				Debug.Printf("mDNS server: %d IPs found for name %s", len(ips), q.Name)
				m := makeAddressReply(r, &q, ips)
				if err = s.sendResponse(m); err != nil {
					Warning.Printf("Error writing to %s", w)
				}
			} else if s.addrIsLocal(w.RemoteAddr()) {
				// ignore this - it's our own query received via multicast
			} else {
				Debug.Printf("mDNS server: failed MDNS lookup for %s", q.Name)
=======
			q := &r.Question[0]
			if q.Qtype == qtype {
				if m := lookup(s.zone, r, q); m != nil {
					Debug.Printf("Found local answer to mDNS query %s", q.Name)
					if err := s.sendResponse(m); err != nil {
						Warning.Printf("Error writing to %s", s.sendconn)
					}
				} else {
					Debug.Printf("No local answer for mDNS query %s", q.Name)
				}
>>>>>>> 14f7d83e
			}
		}
	}
}

func (s *MDNSServer) sendResponse(m *dns.Msg) error {
	buf, err := m.Pack()
	if err != nil {
		return err
	}
	_, err = s.sendconn.WriteTo(buf, ipv4Addr)
	return err
}<|MERGE_RESOLUTION|>--- conflicted
+++ resolved
@@ -53,7 +53,7 @@
 	handleLocal := s.makeHandler(dns.TypeA,
 		func(zone Lookup, r *dns.Msg, q *dns.Question) *dns.Msg {
 			if ip, err := zone.LookupLocal(q.Name); err == nil {
-				return makeAddressReply(r, q, []net.IP{ip})
+				return makeAddressReply(r, q, ip)
 			} else {
 				return nil
 			}
@@ -88,19 +88,6 @@
 		// the answer, and if it does ask, it'll be happy to get an
 		// answer.
 		if len(r.Answer) == 0 && len(r.Question) > 0 {
-<<<<<<< HEAD
-			q := r.Question[0]
-			if ips, err := s.zone.LookupLocal(q.Name); err == nil {
-				Debug.Printf("mDNS server: %d IPs found for name %s", len(ips), q.Name)
-				m := makeAddressReply(r, &q, ips)
-				if err = s.sendResponse(m); err != nil {
-					Warning.Printf("Error writing to %s", w)
-				}
-			} else if s.addrIsLocal(w.RemoteAddr()) {
-				// ignore this - it's our own query received via multicast
-			} else {
-				Debug.Printf("mDNS server: failed MDNS lookup for %s", q.Name)
-=======
 			q := &r.Question[0]
 			if q.Qtype == qtype {
 				if m := lookup(s.zone, r, q); m != nil {
@@ -111,7 +98,6 @@
 				} else {
 					Debug.Printf("No local answer for mDNS query %s", q.Name)
 				}
->>>>>>> 14f7d83e
 			}
 		}
 	}
