package nameserver

import (
	"fmt"
	"github.com/miekg/dns"
	. "github.com/zettio/weave/common"
	"net"
)

const (
	LOCAL_DOMAIN = "weave.local."
)

func checkFatal(e error) {
	if e != nil {
		Error.Fatal(e)
	}
}

func checkWarn(e error) {
	if e != nil {
		Warning.Println(e)
	}
}

func makeDNSFailResponse(r *dns.Msg) *dns.Msg {
	m := new(dns.Msg)
	m.SetReply(r)
	m.RecursionAvailable = true
	m.Rcode = dns.RcodeNameError
	return m
}

func queryHandler(lookups []Lookup) dns.HandlerFunc {
	return func(w dns.ResponseWriter, r *dns.Msg) {
		q := r.Question[0]
		Debug.Printf("Query: %+v", q)
		if q.Qtype == dns.TypeA {
			for _, lookup := range lookups {
<<<<<<< HEAD
				if ip, err := lookup.LookupLocal(q.Name); err == nil {
					m := makeAddressReply(r, &q, ip)
=======
				if ip, err := lookup.LookupName(q.Name); err == nil {
					m := makeAddressReply(r, &q, []net.IP{ip})
>>>>>>> 60958540
					w.WriteMsg(m)
					return
				}
			}
		}
		Info.Printf("[dns msgid %d] No results for type %s query %s",
			r.MsgHdr.Id, dns.TypeToString[q.Qtype], q.Name)
		w.WriteMsg(makeDNSFailResponse(r))
	}
}

func rdnsHandler(lookups []Lookup) dns.HandlerFunc {
	return func(w dns.ResponseWriter, r *dns.Msg) {
		q := r.Question[0]
		Debug.Printf("Reverse query: %+v", q)
		if q.Qtype == dns.TypePTR {
			for _, lookup := range lookups {
				if name, err := lookup.LookupInaddr(q.Name); err == nil {
					m := makePTRReply(r, &q, []string{name})
					w.WriteMsg(m)
					return
				}
			}
			Info.Printf("[dns msgid %d] No results for type %s query %s",
				r.MsgHdr.Id, dns.TypeToString[q.Qtype], q.Name)
		} else {
			Warning.Printf("[dns msgid %d] Unexpected reverse query type %s: %+v",
				r.MsgHdr.Id, dns.TypeToString[q.Qtype], q)
		}
		w.WriteMsg(makeDNSFailResponse(r))
	}
}

/* When we receive a request for a name outside of our '.weave.local.'
   domain, ask the configured DNS server as a fallback.
*/
func notUsHandler() dns.HandlerFunc {
	config, err := dns.ClientConfigFromFile("/etc/resolv.conf")
	checkFatal(err)
	return func(w dns.ResponseWriter, r *dns.Msg) {
		q := r.Question[0]
		Debug.Printf("[dns msgid %d] Non-local query: %+v", r.MsgHdr.Id, q)
		for _, server := range config.Servers {
			reply, err := dns.Exchange(r, fmt.Sprintf("%s:%s", server, config.Port))
			if err != nil {
				Debug.Printf("[dns msgid %d] Network error trying %s (%s)",
					r.MsgHdr.Id, server, err)
				continue
			}
			if reply != nil && reply.Rcode != dns.RcodeSuccess {
				Debug.Printf("[dns msgid %d] Failure reported by %s for query %s",
					r.MsgHdr.Id, server, q.Name)
				continue
			}
			Debug.Printf("[dns msgid %d] Given answer by %s for query %s",
				r.MsgHdr.Id, server, q.Name)
			w.WriteMsg(reply)
			return
		}
		Warning.Printf("[dns msgid %d] Failed lookup for external name %s",
			r.MsgHdr.Id, q.Name)
		w.WriteMsg(makeDNSFailResponse(r))
	}
}

func StartServer(zone Zone, iface *net.Interface, dnsPort int, wait int) error {
	mdnsClient, err := NewMDNSClient()
	checkFatal(err)

	ifaceName := "default interface"
	if iface != nil {
		ifaceName = iface.Name
	}
	Info.Printf("Using mDNS on %s", ifaceName)
	err = mdnsClient.Start(iface)
	checkFatal(err)

	LocalServeMux := dns.NewServeMux()
	LocalServeMux.HandleFunc(LOCAL_DOMAIN, queryHandler([]Lookup{zone, mdnsClient}))
	LocalServeMux.HandleFunc(RDNS_DOMAIN, rdnsHandler([]Lookup{zone, mdnsClient}))
	LocalServeMux.HandleFunc(".", notUsHandler())

	mdnsServer, err := NewMDNSServer(zone)
	checkFatal(err)

	err = mdnsServer.Start(iface)
	checkFatal(err)

	address := fmt.Sprintf(":%d", dnsPort)
	Info.Printf("Listening for DNS on %s", address)
	err = dns.ListenAndServe(address, "udp", LocalServeMux)
	checkFatal(err)

	return nil
}<|MERGE_RESOLUTION|>--- conflicted
+++ resolved
@@ -37,13 +37,8 @@
 		Debug.Printf("Query: %+v", q)
 		if q.Qtype == dns.TypeA {
 			for _, lookup := range lookups {
-<<<<<<< HEAD
-				if ip, err := lookup.LookupLocal(q.Name); err == nil {
+				if ip, err := lookup.LookupName(q.Name); err == nil {
 					m := makeAddressReply(r, &q, ip)
-=======
-				if ip, err := lookup.LookupName(q.Name); err == nil {
-					m := makeAddressReply(r, &q, []net.IP{ip})
->>>>>>> 60958540
 					w.WriteMsg(m)
 					return
 				}
