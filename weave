--- conflicted
+++ resolved
@@ -345,9 +345,7 @@
     http_verb="$3"
     url="$4"
     shift 4
-<<<<<<< HEAD
-    command_exists curl || fatal "Cannot find curl, which is required for this operation."
-    curl -s -X $http_verb "$@" http://$ip:$port$url
+    run_tool host curl -s -X $http_verb "$@" http://$ip:$port$url
 }
 
 # Wait for a container with name $1 that provides a "/status" at port $2
@@ -364,9 +362,6 @@
     done
     [ $wait_time = 4 ] && return 1
     return 0
-=======
-    run_tool host curl -s -X $http_verb "$@" http://$ip:$port$url
->>>>>>> 9f9949b8
 }
 
 # Perform operation $1 on container ID $2 to local DNS database at address $3
@@ -447,11 +442,6 @@
     ip netns exec $NETNS ip addr show dev $CONTAINER_IFNAME
 }
 
-<<<<<<< HEAD
-uname -s -r | sed -n 's|^\([^ ]*\) \([0-9]\+\)\.\([0-9]\+\).*|\1 \2 \3|p' | {
-    read sys maj min     || fatal "Unable to parse operating system version $(uname -s -r)"
-    [ "$sys" = 'Linux' ] || fatal "Operating systems other than Linux are not supported (you have $sys)"
-=======
 uname -s -r | sed -n -e 's|^\([^ ]*\) \([0-9][0-9]*\)\.\([0-9][0-9]*\).*|\1 \2 \3|p' | {
     if ! read sys maj min ; then
       echo "ERROR: Unable to parse operating system version $(uname -s -r)" >&2
@@ -462,7 +452,6 @@
         echo "ERROR: Operating systems other than Linux are not supported (you have $(uname -s -r))" >&2
         exit 1
     fi
->>>>>>> 9f9949b8
 
     if ! [ \( "$maj" -eq 3 -a "$min" -ge 5 \) -o "$maj" -gt 3 ] ; then
         echo "WARNING: Linux kernel version 3.5 or newer is required (you have ${maj}.${min})" >&2
@@ -530,14 +519,12 @@
             echo "WARNING: $1 parameter ignored; 'weave launch' no longer takes a CIDR as the first parameter" >&2
             shift 1
         fi
-
         if [ "$1" = "-password" ] ; then
             [ $# -gt 1 ] || usage
             WEAVE_PASSWORD="$2"
             export WEAVE_PASSWORD
             shift 2
         fi
-
         # Set WEAVE_DOCKER_ARGS in the environment in order to supply
         # additional parameters, such as resource limits, to docker
         # when launching the weave container.
@@ -704,10 +691,10 @@
         [ $# -eq 0 ] || usage
         docker kill  $CONTAINER_NAME            >/dev/null 2>&1 || true
         docker kill  $DNS_CONTAINER_NAME        >/dev/null 2>&1 || true
-        docker kill  $DISCOVERY_CONTAINER_NAME >/dev/null 2>&1 || true
+        docker kill  $DISCOVERY_CONTAINER_NAME  >/dev/null 2>&1 || true
         docker rm -f $CONTAINER_NAME            >/dev/null 2>&1 || true
         docker rm -f $DNS_CONTAINER_NAME        >/dev/null 2>&1 || true
-        docker rm -f $DISCOVERY_CONTAINER_NAME >/dev/null 2>&1 || true
+        docker rm -f $DISCOVERY_CONTAINER_NAME  >/dev/null 2>&1 || true
         run_tool host conntrack -D -p udp --dport $PORT >/dev/null 2>&1 || true
         destroy_bridge
         for LOCAL_IFNAME in $(ip link show | grep v${CONTAINER_IFNAME}pl | cut -d ' ' -f 2 | tr -d ':') ; do
