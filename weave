#!/bin/sh
set -e

[ -n "$WEAVE_DEBUG" ] && set -x

SCRIPT_VERSION="(unreleased version)"
if [ "$SCRIPT_VERSION" = "(unreleased version)" ] ; then
    IMAGE_VERSION=latest
else
    IMAGE_VERSION=$SCRIPT_VERSION
fi
IMAGE_VERSION=${VERSION:-$IMAGE_VERSION}

# These are potentially used for remote execs, and have defaults, so
# we introduce them here
DOCKERHUB_USER=weaveworks
BASE_EXEC_IMAGE=$DOCKERHUB_USER/weaveexec
EXEC_IMAGE=$BASE_EXEC_IMAGE:$IMAGE_VERSION

# Define some regular expressions for matching addresses.
# The regexp here is far from precise, but good enough.
IP_REGEXP="[0-9]{1,3}\.[0-9]{1,3}\.[0-9]{1,3}\.[0-9]{1,3}"
CIDR_REGEXP="$IP_REGEXP/[0-9]{1,2}"

usage() {
    echo "Usage:"
    echo "weave setup"
    echo "weave launch       [-password <password>] [-nickname <nickname>] [-iprange <cidr>] <peer> ..."
    echo "weave launch-dns   <cidr>"
    echo "weave launch-proxy [-H <docker_endpoint>] [--with-dns] [--with-ipam]"
    echo "weave connect      <peer> ..."
    echo "weave forget       <peer> ..."
    echo "weave run          [--with-dns] [<cidr> ...] <docker run args> ..."
    echo "weave start        [<cidr> ...] <container_id>"
    echo "weave attach       [<cidr> ...] <container_id>"
    echo "weave detach       <cidr> [<cidr> ...] <container_id>"
    echo "weave dns-add      <ip_address> [<ip_address> ...] <container_id> [-h <fqdn>]"
    echo "weave dns-remove   <ip_address> [<ip_address> ...] <container_id>"
    echo "weave expose       [<cidr> ...] [-h <fqdn>]"
    echo "weave hide         [<cidr> ...]"
    echo "weave ps           [<container_id> ...]"
    echo "weave status"
    echo "weave version"
    echo "weave stop"
    echo "weave stop-dns"
    echo "weave stop-proxy"
    echo "weave reset"
    echo "weave rmpeer       <peer_id>"
    echo
    echo "where <peer>    is of the form <ip_address_or_fqdn>[:<port>], and"
    echo "      <cidr>    is of the form <ip_address>/<routing_prefix_length>"
    echo "      <peer_id> is a <nickname> or weave internal peer ID"
    exit 1
}

exec_remote() {
    docker $DOCKER_CLIENT_ARGS run --rm --privileged --net=host \
        -v /var/run/docker.sock:/var/run/docker.sock \
        -v /proc:/hostproc \
        -e PROCFS=/hostproc \
        -e VERSION \
        -e WEAVE_DEBUG \
        -e WEAVE_DOCKER_ARGS \
        -e WEAVEDNS_DOCKER_ARGS \
        -e WEAVEPROXY_DOCKER_ARGS \
        -e WEAVE_PASSWORD \
        -e WEAVE_PORT \
        -e WEAVE_CONTAINER_NAME \
        -e DOCKER_BRIDGE \
        $WEAVEEXEC_DOCKER_ARGS $EXEC_IMAGE --local "$@"
}

check_docker_version() {
    if ! DOCKER_VERSION=$(docker -v | sed -n -e 's|^Docker version \([0-9][0-9]*\.[0-9][0-9]*\.[0-9][0-9]*\).*|\1|p') || [ -z "$DOCKER_VERSION" ] ; then
        echo "ERROR: Unable to parse docker version" >&2
        exit 1
    fi

    # guard against https://github.com/docker/docker/issues/8632
    if [ "$DOCKER_VERSION" = "1.3.0" ] ; then
        echo "You are running Docker version $DOCKER_VERSION, which contains a bug that prevents weave from working properly. Please upgrade." >&2
        exit 1
    fi
}

is_cidr() {
    echo "$1" | grep -E "^$CIDR_REGEXP$" >/dev/null
}

validate_cidr() {
    if ! is_cidr "$1" ; then
        echo "Invalid address prefix: $1" >&2
        echo "Must be in CIDR notation <ip_address>/<prefix_length>, e.g. 10.2.1.1/24" >&2
        exit 1
    fi
}

collect_cidr_args() {
    CIDR_ARGS=""
    CIDR_COUNT=0
    while is_cidr "$1" ; do
        CIDR_ARGS="$CIDR_ARGS $1"
        CIDR_COUNT=$((CIDR_COUNT + 1))
        shift 1
    done
}

is_ip() {
    echo "$1" | grep -E "^$IP_REGEXP$" >/dev/null
}

validate_ip() {
    if ! is_ip "$1" ; then
        echo "Invalid IP: $1" >&2
        echo "IP must be of the form <aaa.bbb.ccc.ddd>, e.g. 10.2.1.1" >&2
        exit 1
    fi
}

collect_ip_args() {
    IP_ARGS=""
    IP_COUNT=0
    while is_ip "$1" ; do
        IP_ARGS="$IP_ARGS $1"
        IP_COUNT=$((IP_COUNT + 1))
        shift 1
    done
    if [ $IP_COUNT -eq 0 ] ; then
        [ $# -gt 0 ] && validate_ip "$1" || usage
    fi
}

# "run" is a special case because we want to use docker directly,
# rather than the docker in $EXEC_IMAGE remotely. That's because we
# are passing arbitrary arguments on to docker run, and we can't rely
# on our baked-in docker to support those arguments.
if [ "$1" = "run" ] ; then
    shift 1
    check_docker_version
    if [ "$1" = "--with-dns" ] ; then
        shift 1
        DNS_ARGS=$(exec_remote dns-args "$@")
    fi
    collect_cidr_args "$@"
    shift $CIDR_COUNT
    CONTAINER=$(docker run $DNS_ARGS -d "$@")
    exec_remote attach $CIDR_ARGS $CONTAINER
    echo $CONTAINER
    exit 0
elif [ "$1" != "--local" ] ; then
    exec_remote "$@"
    exit $?
fi

shift 1

BASE_IMAGE=$DOCKERHUB_USER/weave
BASE_DNS_IMAGE=$DOCKERHUB_USER/weavedns
IMAGE=$BASE_IMAGE:$IMAGE_VERSION
DNS_IMAGE=$BASE_DNS_IMAGE:$IMAGE_VERSION

PROCFS=${PROCFS:-/proc}
DOCKER_BRIDGE=${DOCKER_BRIDGE:-docker0}
CONTAINER_NAME=${WEAVE_CONTAINER_NAME:-weave}
DNS_CONTAINER_NAME=weavedns
BRIDGE=weave
CONTAINER_IFNAME=ethwe
MTU=65535
PORT=${WEAVE_PORT:-6783}
HTTP_PORT=6784
DNS_HTTP_PORT=6785
PROXY_PORT=12375
PROXY_CONTAINER_NAME=weaveproxy
PROXY_HOST="localhost"
if [[ "$DOCKER_HOST" == "tcp://"* ]]; then
    PROXY_HOST=$(echo "$DOCKER_HOST" | sed -e "s|tcp://\([^:]*\):[0-9]*|\1|")
fi


######################################################################
# general helpers; independent of docker and weave
######################################################################

# utility function to check whether a command can be executed by the shell
# see http://stackoverflow.com/questions/592620/how-to-check-if-a-program-exists-from-a-bash-script
command_exists () {
    command -v $1 >/dev/null 2>&1
}

run_iptables() {
    # -w is recent addition to iptables
    if [ -z "$CHECKED_IPTABLES_W" ] ; then
        if iptables -S -w >/dev/null 2>&1 ; then
            IPTABLES_W=-w
        fi
        CHECKED_IPTABLES_W=1
    fi

    iptables $IPTABLES_W "$@"
}

# Add a rule to iptables, if it doesn't exist already
add_iptables_rule() {
    IPTABLES_TABLE="$1"
    shift 1
    if ! run_iptables -t $IPTABLES_TABLE -C "$@" >/dev/null 2>&1 ; then
        run_iptables -t $IPTABLES_TABLE -A "$@" >/dev/null
    fi
}

# Delete a rule from iptables, if it exist
delete_iptables_rule() {
    IPTABLES_TABLE="$1"
    shift 1
    if run_iptables -t $IPTABLES_TABLE -C "$@" >/dev/null 2>&1 ; then
        run_iptables -t $IPTABLES_TABLE -D "$@" >/dev/null
    fi
}

# Configure the ARP cache parameters for the given interface.  This
# makes containers react more quickly to a change in the MAC address
# associated with an IP address.
configure_arp_cache() {
    $2 sh -c "echo 5 >/proc/sys/net/ipv4/neigh/$1/base_reachable_time &&
              echo 2 >/proc/sys/net/ipv4/neigh/$1/delay_first_probe_time &&
              echo 1 >/proc/sys/net/ipv4/neigh/$1/ucast_solicit"
}

# Send out an unsolicated ARP response to update ARP cache entries
# accross the weave network.  We do this in addition to
# configure_arp_cache because a) with those ARP cache settings it
# still takes a few seconds to correct a stale ARP mapping, and b)
# there is a kernel bug that means that the base_reachable_time
# setting is not promptly obeyed
# (<https://git.kernel.org/cgit/linux/kernel/git/torvalds/linux.git/commit/?id=4bf6980dd0328530783fd657c776e3719b421d30>>).
arp_update() {
    # It's not the end of the world if this doesn't run - we configure
    # ARP caches so that stale entries will be noticed quickly.
    if command_exists arping ; then
        $3 arping -U -q -I $1 -c 1 ${2%/*}
    fi
}

# Generate a random MAC value
random_mac() {
    # In the first byte of the MAC, the 'multicast' bit should be
    # clear and 'locally administered' bit should be set.  All other
    # bits should be random.
    od -txC -An -N6 /dev/urandom | ( read a b c d e f && printf "%02x:$b:$c:$d:$e:$f" $((0x$a & ~1 | 2)) )
}

######################################################################
# weave and docker specific helpers
######################################################################

create_bridge() {
    if [ ! -d /sys/class/net/$BRIDGE ] ; then
        ip link add name $BRIDGE type bridge
        # Set a random MAC address on the bridge.  Current Linux
        # kernels already do this when creating a bridge, but there
        # are rumours it was not always so.
        ip link set dev $BRIDGE address $(random_mac)
        # Attempting to set the bridge MTU to a high value directly
        # fails. Bridges take the lowest MTU of their interfaces. So
        # instead we create a temporary interface with the desired
        # MTU, attach that to the bridge, and then remove it again.
        ip link add name v${CONTAINER_IFNAME}du mtu $MTU type dummy
        ip link set dev v${CONTAINER_IFNAME}du master $BRIDGE
        ip link del dev v${CONTAINER_IFNAME}du
        # Drop traffic from Docker bridge to Weave; it can break subnet isolation
        if [ "$DOCKER_BRIDGE" != "$BRIDGE" ] ; then
            # Note using -I to insert ahead of Docker's bridge rules
            run_iptables -t filter -I FORWARD -i $DOCKER_BRIDGE -o $BRIDGE -j DROP
        fi
        # Work around the situation where there are no rules allowing traffic
        # across our bridge. E.g. ufw
        add_iptables_rule filter FORWARD -i $BRIDGE -o $BRIDGE -j ACCEPT
        # create a chain for masquerading
        run_iptables -t nat -N WEAVE >/dev/null 2>&1 || true
        add_iptables_rule nat POSTROUTING -j WEAVE
    fi
    if [ ! "$1" = "--without-ethtool" ] ; then
        ethtool -K $BRIDGE tx off >/dev/null
    fi

    ip link set dev $BRIDGE up

    # Configure the ARP cache parameters on the bridge interface for
    # the sake of 'weave expose'
    configure_arp_cache $BRIDGE
}

destroy_bridge() {
    if [ -d /sys/class/net/$BRIDGE ] ; then
        ip link del dev $BRIDGE
    fi
    if [ "$DOCKER_BRIDGE" != "$BRIDGE" ] ; then
        run_iptables -t filter -D FORWARD -i $DOCKER_BRIDGE -o $BRIDGE -j DROP 2>/dev/null || true
    fi
    run_iptables -t filter -D FORWARD -i $BRIDGE -o $BRIDGE -j ACCEPT 2>/dev/null || true
    run_iptables -t nat -F WEAVE >/dev/null 2>&1 || true
    run_iptables -t nat -D POSTROUTING -j WEAVE >/dev/null 2>&1 || true
    run_iptables -t nat -X WEAVE >/dev/null 2>&1 || true
}

docker_bridge_ip() {
    DOCKER_BRIDGE_IP=$(ip -4 addr show dev $DOCKER_BRIDGE | grep -m1 -o 'inet [.0-9]*')
    DOCKER_BRIDGE_IP=${DOCKER_BRIDGE_IP#inet }
}

# the following borrows from https://github.com/jpetazzo/pipework

# Set $CONTAINER_PID to the PID of container $1, $LOCAL_IFNAME and
# $GUEST_IFNAME to suitable names for two ends of a veth pair, specific
# to the container, and execute args $2 $3 ... as a command. If an error
# is caused by container dying, swallow output from error.
with_container_netns () {
    CONTAINER="$1"
    CONTAINER_PID=$(docker inspect --format='{{.State.Pid}}' $CONTAINER)

    if [ "$CONTAINER_PID" = 0 ] ; then
        echo "Container $CONTAINER not running." >&2
        exit 1
    fi

    if [ "$CONTAINER_PID" = "<no value>" ] ; then
        echo "Container $CONTAINER unknown to Docker." >&2
        exit 1
    fi

    LOCAL_IFNAME="v${CONTAINER_IFNAME}pl${CONTAINER_PID}"
    GUEST_IFNAME="v${CONTAINER_IFNAME}pg${CONTAINER_PID}"
    IP_TMPOUT=/tmp/weave_ip_out_$$
    IP_TMPERR=/tmp/weave_ip_err_$$
    rm -f $IP_TMPOUT $IP_TMPERR

    # Run the wrapped command
    STATUS=0
    shift 1
    if ! "$@" >$IP_TMPOUT 2>$IP_TMPERR ; then
        STATUS=1
        if ! kill -0 "$CONTAINER_PID" 2>/dev/null ; then
            echo "Container $CONTAINER died" >&2
        else
            echo "Failure during network configuration for container $CONTAINER:" >&2
            cat $IP_TMPERR >&2
        fi
    else
        cat $IP_TMPOUT
        cat $IP_TMPERR >&2
    fi
    rm -f $IP_TMPOUT $IP_TMPERR
    return $STATUS
}

# Execute arguments as a command within the network namespace of $CONTAINER_PID
netnsenter() {
    nsenter --net=$PROCFS/$CONTAINER_PID/ns/net "$@"
}

connect_container_to_bridge() {
    if [ -h "$PROCFS/$CONTAINER_PID/ns/net" -a -h "$PROCFS/$$/ns/net" -a "$(readlink $PROCFS/$CONTAINER_PID/ns/net)" = "$(readlink $PROCFS/$$/ns/net)" ] ; then
        echo "Container is running in the host network namespace, and therefore cannot be" >&2
        echo "connected to weave. Perhaps the container was started with --net=host." >&2
        return 1
    fi
    ip link add name $LOCAL_IFNAME mtu $MTU type veth peer name $GUEST_IFNAME mtu $MTU || return 1

    if ! ethtool -K $GUEST_IFNAME tx off >/dev/null ||
        ! ip link set $LOCAL_IFNAME master $BRIDGE ||
        ! ip link set $LOCAL_IFNAME up ||
        ! ip link set $GUEST_IFNAME netns $PROCFS/$CONTAINER_PID/ns/net ; then
        # failed before we assigned the veth to the container's
        # namespace
        ip link del $LOCAL_IFNAME type veth || true
        return 1
    fi

    if ! netnsenter ip link set $GUEST_IFNAME name $CONTAINER_IFNAME ||
       ! configure_arp_cache $CONTAINER_IFNAME "netnsenter" ; then
        return 1
    fi
}

ask_version() {
    if ! DOCKERIMAGE=$(docker inspect --format='{{.Image}}' $1 2>/dev/null) ; then
            if ! DOCKERIMAGE=$(docker inspect --format='{{.Id}}' $2 2>/dev/null) ; then
                echo "Unable to find $2 image." >&2
            fi
    fi
    [ -n "$DOCKERIMAGE" ] && docker run --rm $DOCKERIMAGE --version
}

######################################################################
# functions invoked through with_container_netns
######################################################################

launch() {
    if ! netnsenter ip link show eth0 >/dev/null ; then
        echo "Perhaps you are running the docker daemon with container networking disabled (-b=none)." >&2
        return 1
    fi
    connect_container_to_bridge &&
        netnsenter ethtool -K eth0 tx off >/dev/null &&
        netnsenter ip link set $CONTAINER_IFNAME up
}

attach() {
    if netnsenter ip link show $CONTAINER_IFNAME >/dev/null 2>&1 ; then
        for ADDR in "$@" ; do
            # container already has the expected network interface, so assume we set it up already;
            # just add the IP address.
            if netnsenter ip addr show dev $CONTAINER_IFNAME | grep -F $ADDR >/dev/null ; then
                # address was there already
                continue
            fi
            netnsenter ip addr add $ADDR dev $CONTAINER_IFNAME || return 1
        done

        return 0
    fi

    connect_container_to_bridge || return 1

    for ADDR in "$@" ; do
        netnsenter ip addr add $ADDR dev $CONTAINER_IFNAME || return 1
    done

    netnsenter ip link set $CONTAINER_IFNAME up || return 1

    # Route multicast packets across the weave network.
    if ! netnsenter ip route show | grep '^224\.0\.0\.0/4' >/dev/null ; then
        netnsenter ip route add 224.0.0.0/4 dev $CONTAINER_IFNAME
    fi

    arp_update $CONTAINER_IFNAME $1 "netnsenter"
}

detach() {
    netnsenter ip link show $CONTAINER_IFNAME >/dev/null 2>&1 || return 0

    for ADDR in "$@" ; do
        if ! netnsenter ip addr show dev $CONTAINER_IFNAME | grep -F $ADDR >/dev/null ; then
            # address is not there, leave the device alone
            continue
        fi
        netnsenter ip addr del $ADDR dev $CONTAINER_IFNAME || return 1
    done

    if [ -n "$(netnsenter ip -f inet addr show dev $CONTAINER_IFNAME)" ] ; then
        # other addresses are left, leave the device alone
        return 0
    fi

    # Deleting the interface will delete the multicast route we set up
    netnsenter ip link del $CONTAINER_IFNAME type veth
}

container_weave_addrs() {
    netnsenter ip addr show dev $CONTAINER_IFNAME
}

######################################################################
# functions for interacting with containers
######################################################################

# Check that a container named $1 with image $2 is not running
check_not_running() {
    case $(docker inspect --format='{{.State.Running}} {{.Config.Image}}' $1 2>/dev/null) in
        "true $2")
            echo "$1 is already running." >&2
            exit 1
            ;;
        "true $2:"*)
            echo "$1 is already running." >&2
            exit 1
            ;;
        "false $2")
            docker rm $1 >/dev/null
            ;;
        "false $2:"*)
            docker rm $1 >/dev/null
            ;;
        true*)
            echo "Found another running container named '$1'. Aborting." >&2
            exit 1
            ;;
        false*)
            echo "Found another container named '$1'. Aborting." >&2
            exit 1
            ;;
    esac
}

stop() {
    if ! docker stop $1 >/dev/null 2>&1 ; then
        echo "$2 is not running." >&2
    fi
    docker rm -f $1 >/dev/null 2>&1 || true
}

http_call_ip() {
    ip="$1"
    port="$2"
    http_verb="$3"
    url="$4"
    shift 4
    curl --connect-timeout 3 -s -X $http_verb "$@" http://$ip:$port$url
}

container_ip() {
    if ! status=$(docker inspect --format='{{.State.Running}} {{.NetworkSettings.IPAddress}}' $1 2>/dev/null) ; then
        echo "$2" >&2
        return 1
    fi
    case "$status" in
        "true ")
            echo "$1 container has no IP address; is Docker networking enabled?" >&2
            return 1
            ;;
        true*)
            CONTAINER_IP="${status#true }"
            ;;
        *)
            echo "$3" >&2
            return 1
            ;;
    esac
}

# Call url $4 with http verb $3 on container $1 at port $2
http_call() {
    container_ip $1 \
        "$1 container is not present. Have you launched it?" \
        "$1 container is not running." \
        || return 1
    shift 1
    http_call_ip $CONTAINER_IP "$@"
}

# Wait until container $1 on port $2 is alive enough to respond to its status call
wait_for_status() {
    WAIT_TIME=0
    while [ $WAIT_TIME -lt 3 ] ; do
        sleep $WAIT_TIME
        container_ip $1 \
            "$1 container has died." \
            "$1 container has died." \
            || return 1
        http_call_ip $CONTAINER_IP $2 GET /status >/dev/null && return 0
        WAIT_TIME=$((WAIT_TIME+1))
    done
    echo "Timed out waiting for $1 container to start." >&2
    return 1
}

# Just like wait_for_status, but takes the IP instead of a container ID
wait_for_status_ip() {
    WAIT_TIME=0
    while [ $WAIT_TIME -lt 3 ]; do
        sleep $WAIT_TIME
        http_call_ip $1 $2 GET ${3:-/status} >/dev/null && return 0
        WAIT_TIME=$((WAIT_TIME+1))
    done
    echo "Timed out waiting for container to start." >&2
    return 1
}

# Call $1 for all containers, passing container ID, all MACs and all IPs
with_container_addresses() {
    COMMAND=$1
    shift 1
    for CONTAINER_ID in "$@" ; do
        if [ "$CONTAINER_ID" = "weave:expose" ] ; then
            ADDRS_CMD="ip addr show dev $BRIDGE"
        else
            ADDRS_CMD="with_container_netns $CONTAINER_ID container_weave_addrs"
        fi
        if CONTAINER_ADDRS=$($ADDRS_CMD 2>/dev/null) ; then
            CONTAINER_MAC=$(echo "$CONTAINER_ADDRS" | grep -o 'link/ether .*' | cut -d ' ' -f 2)
            CONTAINER_IPS=$(echo "$CONTAINER_ADDRS" | grep -o 'inet .*'       | cut -d ' ' -f 2)
            $COMMAND "$CONTAINER_ID" "$CONTAINER_MAC" "$CONTAINER_IPS"
        fi
    done
}

echo_addresses() {
    echo $1 $2 $3
}

peer_args() {
  res=''
  sep=''
  for p in "$@" ; do
    res="$res${sep}peer=$p"
    sep="&"
  done
  echo "$res"
}

######################################################################
# weaveDNS helpers
######################################################################

dns_args() {
    if [ \( "$DOCKER_VERSION_MAJOR" -lt 1 \) -o \
        \( "$DOCKER_VERSION_MAJOR" -eq 1 -a \
        "$DOCKER_VERSION_MINOR" -lt 3 \) ] ; then
        # Versions prior to 1.2.0 cannot parse `--dns-search=.`, and
        # versions prior to 1.3.0 fail to include the domain when
        # setting the hostname, so lookups for non-fully-qualified
        # names fail.
        echo "ERROR: The '--with-dns' option requires Docker 1.3.0 or later; you are running $DOCKER_VERSION" >&2
        exit 1
    fi
    docker_bridge_ip
    DNS_ARG="--dns $DOCKER_BRIDGE_IP"
    DNS_SEARCH_ARG="--dns-search=."
    for arg in "$@" ; do
        case $arg in
            --dns-search=*)
                DNS_SEARCH_ARG=""
                ;;
            *)
                ;;
        esac
    done
    DNS_ARGS="$DNS_ARG $DNS_SEARCH_ARG"
}

# Perform operation $1 on local DNS database, for container ID $2
# with an FQDN obtained from the container's configured hostname and
# domain, at addresses $3, $4 ...
tell_dns() {
    METHOD="$1"
    CONTAINER_ID="$2"
    shift 2
    CONTAINER_FQDN=$(docker inspect --format='{{.Config.Hostname}}.{{.Config.Domainname}}.' $CONTAINER_ID 2>/dev/null) || true
    tell_dns_fqdn $METHOD $CONTAINER_ID $CONTAINER_FQDN $@
}

# Perform operation $1 on local DNS database, for container ID $2
# with FQDN $3, at addresses $4, $5 ... This function is only called
# where we know $2 is a valid container name
tell_dns_fqdn() {
    METHOD="$1"
    CONTAINER_ID="$2"
    CONTAINER_FQDN="$3"
    shift 3
    if ! status=$(docker inspect --format='{{.State.Running}}' $DNS_CONTAINER_NAME 2>/dev/null) || [ "$status" != "true" ] ; then
        # weavedns not running - silently return
        return
    fi
    # get the long form of the container ID
    CONTAINER=$(docker inspect --format='{{.Id}}' $CONTAINER_ID 2>/dev/null)
    MORE_ARGS="--data-urlencode fqdn=$CONTAINER_FQDN"
    for ADDR in "$@" ; do
        http_call $DNS_CONTAINER_NAME $DNS_HTTP_PORT $METHOD /name/$CONTAINER/${ADDR%/*} $MORE_ARGS || true
    done
}

# Tell the newly-started weaveDNS about existing weave IPs
populate_dns() {
    if ! wait_for_status $DNS_CONTAINER_NAME $DNS_HTTP_PORT ; then
        echo "If running, it will not be pre-populated." >&2
        return 0
    fi
    for CONTAINER in $(docker ps -q --no-trunc) ; do
        MORE_ARGS=$(docker inspect --format='--data-urlencode fqdn={{.Config.Hostname}}.{{.Config.Domainname}}.' $CONTAINER 2>/dev/null) || true
        if CONTAINER_IPS=$(with_container_netns $CONTAINER container_weave_addrs 2>&1 | sed -n -e 's/inet \([^/]*\)\/\(.*\)/\1/p') ; then
            for IP in $CONTAINER_IPS ; do
                # NB: CONTAINER_IP is the IP of the weavedns
                # container; it is set by wait_for_status.
                if ! http_call_ip $CONTAINER_IP $DNS_HTTP_PORT PUT /name/$CONTAINER/$IP $MORE_ARGS ; then
                    echo "Failed to fully populate DNS."
                    return 1
                fi
            done
        fi
    done
}

######################################################################
# IP Allocation Management helpers
######################################################################

# Claim addresses for a container in IPAM.  Expects to be called from
# with_container_addresses.
ipam_claim() {
    for CIDR in $3 ; do
        # NB: CONTAINER_IP is the IP of the weave container; it is set by wait_for_status.
        http_call_ip $CONTAINER_IP $HTTP_PORT PUT /ip/$1/${CIDR%/*}
    done
}

# If we don't already have any CIDRs passed from the command-line, get one from IPAM
# $1 is the name of the container and $2, if set, is the ID to use inside IPAM
get_ipam_cidr() {
    if [ -n "$CIDR_ARGS" ] ; then
        return 0
    fi
    if [ -z "$2" ] ; then
        # get the long form of the container ID
        if ! status=$(docker inspect --format='{{.State.Running}} {{.Id}}' $1 2>/dev/null) ; then
            echo "Error: No such container: $1" >&2
            return 1
        fi
        case "$status" in
            true*)
                CONTAINER="${status#true }"
                ;;
            *)
                echo "$1 container is not running." >&2
                return 1
                ;;
        esac
    else
        CONTAINER="$2"
    fi
    CIDR_ARGS="$(http_call $CONTAINER_NAME $HTTP_PORT POST /ip/$CONTAINER)"
    if [ "$CIDR_ARGS" = "404 page not found" ] ; then
        echo "No IP address supplied (use the -iprange option on 'weave launch' to enable IP address allocation)" >&2
        return 1
    fi
}

<<<<<<< HEAD
######################################################################
# weave proxy helpers
######################################################################

PROXY_PORT=12375
PROXY_CONTAINER_NAME=weaveproxy

proxy_host() {
    case $DOCKER_HOST in
        tcp://*)
            PROXY_HOST=$(echo $DOCKER_HOST | sed -e "s|tcp://\([^:]*\):[0-9]*|\1|")
            ;;
        *)
            PROXY_HOST="localhost"
            ;;
    esac
}

wait_for_proxy_to_boot() {
    proxy_host
    for n in $(seq 1 10) ; do
      if curl --max-time 1 --connect-timeout 1 -s -X GET http://$PROXY_HOST:$PROXY_PORT/weave ; then
        return 0
      fi
      sleep 1
    done
    echo "Proxy did not start within 10 seconds" >&2
    return 1
}

ensure_proxy_running() {
    case $(docker inspect --format '{{.State.Running}} {{.Config.Image}}' $PROXY_CONTAINER_NAME 2>/dev/null) in
        "true $EXEC_IMAGE")
            return 0
            ;;
        true*)
            echo "Proxy already running with unknown image" >&2
            exit 1
            ;;
        false*)
            docker rm -f $PROXY_CONTAINER_NAME >/dev/null
            ;;
    esac
    # Set WEAVEPROXY_DOCKER_ARGS in the environment in order to supply
    # additional parameters, such as resource limits, to docker
    # when launching the weave proxy container.
    PROXY_CONTAINER=$(docker run --privileged --net=host -d \
        --name=$PROXY_CONTAINER_NAME \
        -p $PROXY_PORT:$PROXY_PORT/tcp -v /var/run/docker.sock:/var/run/docker.sock \
        -v /proc:/hostproc -e PROCFS=/hostproc \
        --entrypoint=/home/weave/weaveproxy \
        $WEAVE_DOCKER_ARGS $WEAVEPROXY_DOCKER_ARGS \
        $EXEC_IMAGE "$@")

    wait_for_proxy_to_boot
}

=======
>>>>>>> 10a9f58d
##########################################################################################

[ $(id -u) = 0 ] || {
    echo "weave must be run as 'root' when run locally" >&2
    exit 1
}

uname -s -r | sed -n -e 's|^\([^ ]*\) \([0-9][0-9]*\)\.\([0-9][0-9]*\).*|\1 \2 \3|p' | {
    if ! read sys maj min ; then
        echo "ERROR: Unable to parse operating system version $(uname -s -r)" >&2
        exit 1
    fi

    if [ "$sys" != 'Linux' ] ; then
        echo "ERROR: Operating systems other than Linux are not supported (you have $(uname -s -r))" >&2
        exit 1
    fi

    if ! [ \( "$maj" -eq 3 -a "$min" -ge 8 \) -o "$maj" -gt 3 ] ; then
        echo "WARNING: Linux kernel version 3.8 or newer is required (you have ${maj}.${min})" >&2
    fi
}

if ! command_exists ip ; then
    echo "ERROR: ip utility is missing. Please install it." >&2
    exit 1
fi

if ! ip netns list >/dev/null 2>&1 ; then
    echo "ERROR: $(ip -V) does not support network namespaces." >&2
    echo "       Please install iproute2-ss111010 or later." >&2
    exit 1
fi

check_docker_version
DOCKER_VERSION_MAJOR=$(echo "$DOCKER_VERSION" | cut -d. -f 1)
DOCKER_VERSION_MINOR=$(echo "$DOCKER_VERSION" | cut -d. -f 2)
DOCKER_VERSION_PATCH=$(echo "$DOCKER_VERSION" | cut -d. -f 3)

[ $# -gt 0 ] || usage
COMMAND=$1
shift 1

case "$COMMAND" in
    setup)
        for img in $IMAGE $DNS_IMAGE $EXEC_IMAGE ; do
            docker pull $img
        done
        ;;
    # intentionally undocumented since it assumes knowledge of weave
    # internals
    create-bridge)
        create_bridge --without-ethtool
        ;;
    launch)
        check_not_running $CONTAINER_NAME $BASE_IMAGE
        create_bridge
        # We set the router name to the bridge mac since that is
        # stable across re-creations of the containers.
        #
        # TODO use the mac of one of the physical host interfaces
        # (eth0, wlan0, etc) so the name becomes stable across host
        # restarts.
        PEERNAME=$(cat /sys/class/net/$BRIDGE/address)
        # backward compatibility...
        if is_cidr "$1" ; then
            echo "WARNING: $1 parameter ignored; 'weave launch' no longer takes a CIDR as the first parameter" >&2
            shift 1
        fi
        CONTAINER_PORT=$PORT
        while true ; do
            case "$1" in
                -password)
                    [ $# -gt 1 ] || usage
                    WEAVE_PASSWORD="$2"
                    export WEAVE_PASSWORD
                    shift 2
                    ;;
                -port)
                    [ $# -gt 1 ] || usage
                    CONTAINER_PORT="$2"
                    shift 2
                    ;;
                -iprange)
                    [ $# -gt 1 ] || usage
                    validate_cidr $2
                    IPRANGE="-iprange $2"
                    shift 2
                    ;;
                *)
                    break
                    ;;
            esac
        done
        # Set WEAVE_DOCKER_ARGS in the environment in order to supply
        # additional parameters, such as resource limits, to docker
        # when launching the weave container.
        CONTAINER=$(docker run --privileged -d --name=$CONTAINER_NAME \
            -p $PORT:$CONTAINER_PORT/tcp -p $PORT:$CONTAINER_PORT/udp -e WEAVE_PASSWORD -v /var/run/docker.sock:/var/run/docker.sock \
            $WEAVE_DOCKER_ARGS $IMAGE -iface $CONTAINER_IFNAME -port $CONTAINER_PORT -name "$PEERNAME" -nickname "$(hostname)" $IPRANGE "$@")
        with_container_netns $CONTAINER launch >/dev/null

        wait_for_status $CONTAINER_NAME $HTTP_PORT
        if [ -n "$IPRANGE" ] ; then
            # Tell the newly-started weave IP allocator about existing weave IPs
            with_container_addresses ipam_claim weave:expose $(docker ps -q)
        fi

        echo $CONTAINER
        ;;
    launch-dns)
        [ $# -gt 0 ] || usage
        CIDR=$1
        validate_cidr $CIDR
        shift 1
        check_not_running $DNS_CONTAINER_NAME $BASE_DNS_IMAGE
        create_bridge
        docker_bridge_ip
        # Set WEAVEDNS_DOCKER_ARGS in the environment in order to supply
        # additional parameters, such as resource limits, to docker
        # when launching the weave container.
        DNS_CONTAINER=$(docker run --privileged -d --name=$DNS_CONTAINER_NAME \
            -p $DOCKER_BRIDGE_IP:53:53/udp -v /var/run/docker.sock:/var/run/docker.sock \
            $WEAVEDNS_DOCKER_ARGS $DNS_IMAGE -iface $CONTAINER_IFNAME "$@")
        with_container_netns $DNS_CONTAINER attach $CIDR >/dev/null
        populate_dns
        echo $DNS_CONTAINER
        ;;
    launch-proxy)
        check_not_running $PROXY_CONTAINER_NAME $EXEC_IMAGE
        # Set WEAVEPROXY_DOCKER_ARGS in the environment in order to supply
        # additional parameters, such as resource limits, to docker
        # when launching the weaveproxy container.
        PROXY_CONTAINER=$(docker run --privileged --net=host -d \
            --name=$PROXY_CONTAINER_NAME \
            -p $PROXY_PORT:$PROXY_PORT/tcp \
            -v /var/run/docker.sock:/var/run/docker.sock \
            -v /proc:/hostproc -e PROCFS=/hostproc \
            --entrypoint=/home/weave/weaveproxy \
            $WEAVEPROXY_DOCKER_ARGS \
            $EXEC_IMAGE "$@")

        wait_for_status_ip $PROXY_HOST $PROXY_PORT /weave
        echo $PROXY_CONTAINER
        ;;
    connect)
        [ $# -gt 0 ] || usage
        http_call $CONTAINER_NAME $HTTP_PORT POST /connect -d $(peer_args "$@")
        ;;
    forget)
        [ $# -gt 0 ] || usage
        http_call $CONTAINER_NAME $HTTP_PORT POST /forget -d $(peer_args "$@")
        ;;
    status)
        res=0
        http_call $CONTAINER_NAME $HTTP_PORT GET /status || res=1
        echo
        http_call $DNS_CONTAINER_NAME $DNS_HTTP_PORT GET /status 2>/dev/null || true
        [ $res -eq 0 ]
        ;;
    ps)
        [ $# -eq 0 ] && CONTAINERS="weave:expose $(docker ps -q)" || CONTAINERS="$@"
        with_container_addresses echo_addresses $CONTAINERS
        ;;
    version)
        [ $# -eq 0 ] || usage
        echo weave script $SCRIPT_VERSION
        ask_version $CONTAINER_NAME $IMAGE || true
        ask_version $DNS_CONTAINER_NAME $DNS_IMAGE || true
        if ! EXEC_IMAGE_ID=$(docker inspect --format='{{.Id}}' $EXEC_IMAGE 2>/dev/null) ; then
            echo "Unable to find $EXEC_IMAGE image." >&2
        else
            EXEC_VERSION=$(docker images --no-trunc | grep $EXEC_IMAGE_ID | grep -v latest | tr -s ' ' | cut -d ' ' -f 2 | tr "\n" ' ')
            if [ -n "$EXEC_VERSION" ] ; then
                echo "weave exec $EXEC_VERSION"
            else
                echo "weave exec (unreleased version)"
            fi
        fi
        ;;
    run)
        [ $# -gt 0 ] || usage
        if [ "$1" = "--with-dns" ] ; then
            shift 1
            dns_args "$@"
        fi
        collect_cidr_args "$@"
        shift $CIDR_COUNT
        CONTAINER=$(docker run $DNS_ARGS -d "$@")
        create_bridge
        get_ipam_cidr $CONTAINER $CONTAINER
        with_container_netns $CONTAINER attach $CIDR_ARGS >/dev/null
        tell_dns PUT $CONTAINER $CIDR_ARGS
        echo $CONTAINER
        ;;
    dns-args)
        dns_args "$@"
        echo -n $DNS_ARGS
        ;;
    docker-bridge-ip)
        docker_bridge_ip
        echo -n $DOCKER_BRIDGE_IP
        ;;
    start)
        collect_cidr_args "$@"
        shift $CIDR_COUNT
        [ $# -eq 1 ] || usage
        CONTAINER_ID="$1"
        create_bridge
        CONTAINER=$(docker start $CONTAINER_ID)
        get_ipam_cidr $CONTAINER_ID $CONTAINER
        with_container_netns $CONTAINER_ID attach $CIDR_ARGS >/dev/null
        tell_dns PUT $CONTAINER_ID $CIDR_ARGS
        echo $CONTAINER
        ;;
    attach)
        collect_cidr_args "$@"
        shift $CIDR_COUNT
        [ $# -eq 1 ] || usage
        CONTAINER_ID="$1"
        create_bridge
        get_ipam_cidr $CONTAINER_ID
        with_container_netns $CONTAINER_ID attach $CIDR_ARGS >/dev/null
        tell_dns PUT $CONTAINER_ID $CIDR_ARGS
        ;;
    detach)
        collect_cidr_args "$@"
        shift $CIDR_COUNT
        [ $# -eq 1 ] || usage
        CONTAINER_ID="$1"
        with_container_netns $CONTAINER_ID detach $CIDR_ARGS >/dev/null
        tell_dns DELETE $CONTAINER_ID $CIDR_ARGS
        ;;
    dns-add)
        collect_ip_args "$@"
        shift $IP_COUNT
        [ $# -ge 1 ] || usage
        CONTAINER_ID="$1"
        if [ $# -eq 1 ] ; then
            tell_dns PUT $CONTAINER_ID $IP_ARGS
        else
            [ $# -eq 3 -a "$2" = "-h" ] || usage
            FQDN="$3"
            tell_dns_fqdn PUT $CONTAINER_ID $FQDN $IP_ARGS
        fi
        ;;
    dns-remove)
        collect_ip_args "$@"
        shift $IP_COUNT
        [ $# -eq 1 ] || usage
        CONTAINER_ID="$1"
        tell_dns DELETE $CONTAINER_ID $IP_ARGS
        ;;
    expose)
        collect_cidr_args "$@"
        shift $CIDR_COUNT
        get_ipam_cidr $CONTAINER_NAME weave:expose
        if [ $# -eq 0 ] ; then
            FQDN=""
        else
            [ $# -eq 2 -a "$1" = "-h" ] || usage
            FQDN="$2"
        fi
        create_bridge --without-ethtool
        for CIDR in $CIDR_ARGS ; do
            if ! ip addr show dev $BRIDGE | grep -qF $CIDR ; then
                ip addr add dev $BRIDGE $CIDR
                arp_update $BRIDGE $CIDR
                add_iptables_rule nat WEAVE -d $CIDR ! -s $CIDR -j MASQUERADE
                add_iptables_rule nat WEAVE -s $CIDR ! -d $CIDR -j MASQUERADE
                if [ "$FQDN" ] ; then
                    http_call $DNS_CONTAINER_NAME $DNS_HTTP_PORT PUT /name/weave:expose/${CIDR%/*} --data-urlencode "fqdn=$FQDN" 2>/dev/null || true
                fi
            fi
        done
        ;;
    hide)
        collect_cidr_args "$@"
        shift $CIDR_COUNT
        get_ipam_cidr $CONTAINER_NAME weave:expose
        create_bridge --without-ethtool
        for CIDR in $CIDR_ARGS ; do
            if ip addr show dev $BRIDGE | grep -qF $CIDR ; then
                ip addr del dev $BRIDGE $CIDR
                delete_iptables_rule nat WEAVE -d $CIDR ! -s $CIDR -j MASQUERADE
                delete_iptables_rule nat WEAVE -s $CIDR ! -d $CIDR -j MASQUERADE
                http_call $DNS_CONTAINER_NAME $DNS_HTTP_PORT DELETE /name/weave:expose/${CIDR%/*} 2>/dev/null || true
            fi
        done
        [ $CIDR_COUNT -eq 0 ] && http_call $CONTAINER_NAME $HTTP_PORT DELETE /ip/weave:expose 2>/dev/null || true
        ;;
    stop)
        [ $# -eq 0 ] || usage
        stop $CONTAINER_NAME "Weave"
        conntrack -D -p udp --dport $PORT >/dev/null 2>&1 || true
        ;;
    stop-dns)
        [ $# -eq 0 ] || usage
        stop $DNS_CONTAINER_NAME "WeaveDNS"
        ;;
    stop-proxy)
        [ $# -eq 0 ] || usage
        stop $PROXY_CONTAINER_NAME "Proxy"
        ;;
    reset)
        [ $# -eq 0 ] || usage
        http_call $CONTAINER_NAME $HTTP_PORT DELETE /peer >/dev/null 2>&1 || true
        docker stop  $CONTAINER_NAME     >/dev/null 2>&1 || true
        docker stop  $DNS_CONTAINER_NAME >/dev/null 2>&1 || true
        docker rm -f $CONTAINER_NAME     >/dev/null 2>&1 || true
        docker rm -f $DNS_CONTAINER_NAME >/dev/null 2>&1 || true
        conntrack -D -p udp --dport $PORT >/dev/null 2>&1 || true
        destroy_bridge
        for LOCAL_IFNAME in $(ip link show | grep v${CONTAINER_IFNAME}pl | cut -d ' ' -f 2 | tr -d ':') ; do
            ip link del $LOCAL_IFNAME
        done
        ;;
    rmpeer)
        [ $# -eq 1 ] || usage
        PEER=$1
        http_call $CONTAINER_NAME $HTTP_PORT DELETE /peer/$PEER
        ;;
    *)
        echo "Unknown weave command '$COMMAND'" >&2
        usage
        ;;
esac<|MERGE_RESOLUTION|>--- conflicted
+++ resolved
@@ -724,66 +724,6 @@
     fi
 }
 
-<<<<<<< HEAD
-######################################################################
-# weave proxy helpers
-######################################################################
-
-PROXY_PORT=12375
-PROXY_CONTAINER_NAME=weaveproxy
-
-proxy_host() {
-    case $DOCKER_HOST in
-        tcp://*)
-            PROXY_HOST=$(echo $DOCKER_HOST | sed -e "s|tcp://\([^:]*\):[0-9]*|\1|")
-            ;;
-        *)
-            PROXY_HOST="localhost"
-            ;;
-    esac
-}
-
-wait_for_proxy_to_boot() {
-    proxy_host
-    for n in $(seq 1 10) ; do
-      if curl --max-time 1 --connect-timeout 1 -s -X GET http://$PROXY_HOST:$PROXY_PORT/weave ; then
-        return 0
-      fi
-      sleep 1
-    done
-    echo "Proxy did not start within 10 seconds" >&2
-    return 1
-}
-
-ensure_proxy_running() {
-    case $(docker inspect --format '{{.State.Running}} {{.Config.Image}}' $PROXY_CONTAINER_NAME 2>/dev/null) in
-        "true $EXEC_IMAGE")
-            return 0
-            ;;
-        true*)
-            echo "Proxy already running with unknown image" >&2
-            exit 1
-            ;;
-        false*)
-            docker rm -f $PROXY_CONTAINER_NAME >/dev/null
-            ;;
-    esac
-    # Set WEAVEPROXY_DOCKER_ARGS in the environment in order to supply
-    # additional parameters, such as resource limits, to docker
-    # when launching the weave proxy container.
-    PROXY_CONTAINER=$(docker run --privileged --net=host -d \
-        --name=$PROXY_CONTAINER_NAME \
-        -p $PROXY_PORT:$PROXY_PORT/tcp -v /var/run/docker.sock:/var/run/docker.sock \
-        -v /proc:/hostproc -e PROCFS=/hostproc \
-        --entrypoint=/home/weave/weaveproxy \
-        $WEAVE_DOCKER_ARGS $WEAVEPROXY_DOCKER_ARGS \
-        $EXEC_IMAGE "$@")
-
-    wait_for_proxy_to_boot
-}
-
-=======
->>>>>>> 10a9f58d
 ##########################################################################################
 
 [ $(id -u) = 0 ] || {
