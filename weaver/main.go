--- conflicted
+++ resolved
@@ -34,7 +34,7 @@
 	runtime.GOMAXPROCS(procs)
 
 	var (
-<<<<<<< HEAD
+		justVersion		bool
 		ifaceName  		string
 		routerName 		string
 		password   		string
@@ -49,21 +49,7 @@
 
 	externalIps = weavenet.NewExternalIps()
 
-=======
-		justVersion bool
-		ifaceName   string
-		routerName  string
-		password    string
-		wait        int
-		debug       bool
-		prof        string
-		peers       []string
-		connLimit   int
-		bufSz       int
-	)
-
 	flag.BoolVar(&justVersion, "version", false, "print version and exit")
->>>>>>> fd6f65e2
 	flag.StringVar(&ifaceName, "iface", "", "name of interface to read from")
 	flag.StringVar(&routerName, "name", "", "name of router (defaults to MAC)")
 	flag.StringVar(&password, "password", "", "network password")
