#!/bin/sh
set -e

usage() {
    echo "Usage:"
    echo "weave launch <ipaddr>/<subnet> [-passwd <passwd>] <peer_host> ..."
    echo "weave run    <ipaddr>/<subnet> <docker run args> ..."
    echo "weave attach <ipaddr>/<subnet> <container_id>"
    echo "weave detach <ipaddr>/<subnet> <container_id>"
    echo "weave expose <ipaddr>/<subnet>"
    echo "weave hide   <ipaddr>/<subnet>"
    echo "weave status"
    echo "weave version"
    echo "weave stop"
    echo "weave reset"
    exit 1
}

# utility function to check whether a command can be executed by the shell
# see http://stackoverflow.com/questions/592620/how-to-check-if-a-program-exists-from-a-bash-script
command_exists () {
    command -v $1 >/dev/null 2>&1
}

[ `id -u` = 0 ] || {
    echo "weave must be run as 'root'" >&2
    exit 1
}

[ $# -gt 0 ] || usage

BRIDGE=weave
CONTAINER_IFNAME=ethwe
MTU=65535

COMMAND=$1

shift 1

check_command_and_run() {
    if command_exists $1
    then
        shift 1
        "$@"
    else
        echo "Cannot find $1; please install it. Continuing without it." >&2
    fi
}

create_bridge() {
    [ ! -d /sys/class/net/$BRIDGE ] && {
        ip link add dev $BRIDGE type bridge
        ip link set dev $BRIDGE address 7a:$(od -txC -An -N5 /dev/random | tr \  : | tail -c+2)
        # Attempting to set the bridge MTU to a high value directly
        # fails. Bridges take the lowest MTU of their interfaces. So
        # instead we create a temporary interface with the desired
        # MTU, attach that to the bridge, and then remove it again.
        ip link add name v${CONTAINER_IFNAME}du mtu $MTU type dummy
        ip link set dev v${CONTAINER_IFNAME}du master $BRIDGE
        ip link del dev v${CONTAINER_IFNAME}du
        # disable offloading
        check_command_and_run ethtool ethtool -K $BRIDGE tx off >/dev/null
    }
    ip link set dev $BRIDGE up
}

destroy_bridge() {
    if [ -d /sys/class/net/$BRIDGE ] ; then
        ip link del dev $BRIDGE
    fi
}

run_iptables() {
    # -w is recent addition to iptables
    if [ -z "$CHECKED_IPTABLES_W" ] ; then
        if iptables -S -w >/dev/null 2>&1 ; then
            IPTABLES_W=-w
        fi
        CHECKED_IPTABLES_W=1
    fi

    iptables $IPTABLES_W "$@"
}

add_nat_rule() {
    if ! run_iptables -t nat -C "$@" >/dev/null 2>&1
    then
        run_iptables -t nat -A "$@" >/dev/null
    fi
}

setup_masquerading() {
    run_iptables -t nat -N WEAVE >/dev/null 2>&1 || true
    add_nat_rule POSTROUTING -j WEAVE
    add_nat_rule WEAVE -o $BRIDGE ! -s $1 -j MASQUERADE
    add_nat_rule WEAVE -s $1 ! -o $BRIDGE -j MASQUERADE
}

stop_masquerading() {
    run_iptables -t nat -F WEAVE >/dev/null 2>&1 || true
    run_iptables -t nat -D POSTROUTING -j WEAVE >/dev/null 2>&1 || true
    run_iptables -t nat -X WEAVE >/dev/null 2>&1 || true
}

# the following borrows from https://github.com/jpetazzo/pipework
container_netns_preamble() {
    DOCKERPID=$(docker inspect --format='{{ .State.Pid }}' $1)
    [ "$DOCKERPID" = 0 ] && {
        echo "Container $1 not running." >&2
        exit 1
    }
    [ "$DOCKERPID" = "<no value>" ] && {
        echo "Container $1 unknown to Docker." >&2
        exit 1
    }
    NSPID=$DOCKERPID

    [ ! -d /var/run/netns ] && mkdir -p /var/run/netns
    rm -f /var/run/netns/$NSPID
    ln -s /proc/$NSPID/ns/net /var/run/netns/$NSPID
    LOCAL_IFNAME="v${CONTAINER_IFNAME}pl${NSPID}"
    GUEST_IFNAME="v${CONTAINER_IFNAME}pg${NSPID}"

    return 0
}

container_netns_cleanup() {
    rm -f /var/run/netns/$NSPID
}

# Parameters are container ID, CIDR address
configure_container_networking() {
    container_netns_preamble $1
    EXITCODE=1
    IP_TMPFILE=/tmp/weave_ip_output_$$
    rm -f $IP_TMPFILE

<<<<<<< HEAD
=======
    return 0
}

container_netns_postamble() {
    if [ "$EXITCODE" -ne 0 ] ; then
        if ! ps -p $DOCKERPID >/dev/null 2>&1 ; then
            echo "Container $1 died" >&2
        else
            echo "Failure during network configuration for container $1:" >&2
            cat $IP_TMPFILE >&2
        fi
    fi

    rm -f $IP_TMPFILE
    rm -f /var/run/netns/$NSPID
}

# Attach Container-ID $1 to the weave network at CIDR address $2,
# creating a virtual ethernet device if necessary.
# Also turn off tx offload on device $3 inside the namespace.
attach() {
    container_netns_preamble $1

>>>>>>> 704c3dad
    # If veth name already exists then assume we set it up already;
    # just add the IP address, if it's not already there
    if ip link show $LOCAL_IFNAME >/dev/null 2>&1 ; then
        if ! (ip netns exec $NSPID ip addr list dev $CONTAINER_IFNAME | grep -qF $2) 2>$IP_TMPFILE ; then
            if ip netns exec $NSPID ip addr add $2 dev $CONTAINER_IFNAME 2>$IP_TMPFILE ; then
                EXITCODE=0  # succeeded in adding the address
            fi
        else
            EXITCODE=0      # address was there already
        fi
    elif ip link add name $LOCAL_IFNAME mtu $MTU type veth peer name $GUEST_IFNAME mtu $MTU >$IP_TMPFILE 2>&1 ; then
        if  (ip link set $LOCAL_IFNAME master $BRIDGE &&
                ip link set $LOCAL_IFNAME up &&
                ip link set $GUEST_IFNAME netns $NSPID) >$IP_TMPFILE 2>&1
        then
            (ip netns exec $NSPID ip link set $GUEST_IFNAME name $CONTAINER_IFNAME &&
                ip netns exec $NSPID ip addr add $2 dev $CONTAINER_IFNAME &&
                ip netns exec $NSPID ip link set $CONTAINER_IFNAME up &&
                check_command_and_run ethtool ip netns exec $NSPID ethtool -K $3 tx off >/dev/null) >$IP_TMPFILE 2>&1 &&
            EXITCODE=0
        else
            # failed before we assigned the veth to the container's namespace - delete it
            ip link del $LOCAL_IFNAME type veth || true
        fi
    fi

    container_netns_postamble $1

    return $EXITCODE
}

# Detach Container-ID $1 at CIDR address $2 from the weave network
# removing the virtual ethernet device if there are no more addresses
detach() {
    container_netns_preamble $1

    if (ip netns exec $NSPID ip addr list dev $CONTAINER_IFNAME | grep -qF $2) 2>$IP_TMPFILE ; then
        if ip netns exec $NSPID ip addr del $2 dev $CONTAINER_IFNAME 2>$IP_TMPFILE ; then
            # if no inet addresses remain then delete the veth
            if [ -z "$(ip netns exec $NSPID ip -f inet addr list dev ethwe 2>$IP_TMPFILE)" ] ; then
                if ip link del $LOCAL_IFNAME type veth 2>$IP_TMPFILE ; then
                    EXITCODE=0
                fi
            else
                EXITCODE=0
            fi
        fi
    else
        EXITCODE=0
    fi

<<<<<<< HEAD
    rm -f $IP_TMPFILE
    container_netns_cleanup

    return $EXITCODE
}

# Parameters are container ID, CIDR address, interface-name
detach() {
    container_netns_preamble $1

    EXITCODE=1
    IP_TMPFILE=/tmp/weave_ip_output_$$
    rm -f $IP_TMPFILE
    if (ip netns exec $NSPID ip addr list dev $CONTAINER_IFNAME | grep -qF $2) 2>$IP_TMPFILE ; then
        if ip netns exec $NSPID ip addr del $2 dev $CONTAINER_IFNAME 2>$IP_TMPFILE ; then
            # if no inet addresses remain then delete the veth
            if [ -z "$(ip netns exec $NSPID ip -f inet addr list dev ethwe 2>$IP_TMPFILE)" ] ; then
                if ip link del $LOCAL_IFNAME type veth 2>$IP_TMPFILE ; then
                    EXITCODE=0
                fi
            else
                EXITCODE=0
            fi
        fi
    else
        EXITCODE=0
    fi

    if [ "$EXITCODE" -ne 0 ] ; then
        if ! ps -p $DOCKERPID >/dev/null 2>&1 ; then
            echo "Container $1 died" >&2
        else
            echo "Failure while detaching address $2 from container $1" >&2
            cat $IP_TMPFILE >&2
        fi
    fi

    rm -f $IP_TMPFILE
    container_netns_cleanup
=======
    container_netns_postamble $1
>>>>>>> 704c3dad
    return $EXITCODE
}

case "$COMMAND" in
    launch)
        [ $# -gt 0 ] || usage
        IPADDR=$1
        shift 1
        case $(docker inspect --format '{{ .State.Running }} {{ .Config.Image }}' weave 2>/dev/null) in
            "true zettio/weave")
                echo "Weave is already running." >&2
                exit 1
                ;;
            "false zettio/weave")
                docker rm weave >/dev/null
                ;;
            true*)
                echo "Found another running container named 'weave'. Aborting." >&2
                exit 1
                ;;
            false*)
                echo "Found another container named 'weave'. Aborting." >&2
                exit 1
                ;;
        esac
        create_bridge
        stop_masquerading
        setup_masquerading $IPADDR
        # We set the router name to the bridge mac since that is
        # stable across re-creations of the containers.
        #
        # TODO use the mac of one of the physical host interfaces
        # (eth0, wlan0, etc) so the name becomes stable across host
        # restarts.
        MACADDR=`cat /sys/class/net/$BRIDGE/address`
        CONTAINER=$(docker run --privileged -d --name=weave -p 6783:6783/tcp -p 6783:6783/udp $WEAVE_DOCKER_ARGS zettio/weave -name $MACADDR "$@")
        attach $CONTAINER $IPADDR eth0
        echo $CONTAINER
        ;;
    status)
        if ! DOCKERIP=$(docker inspect --format='{{ .NetworkSettings.IPAddress }}' weave 2>/dev/null) ; then
            echo "Weave is not running." >&2
            exit 1
        fi
        if [ -z "$DOCKERIP" ] ; then
            echo "Weave is not running." >&2
            exit 1
        fi
        if command_exists wget ; then
            wget -O - -q $DOCKERIP:6784/status
        elif command_exists curl ; then
            curl $DOCKERIP:6784/status
        else
            echo "Cannot find wget or curl. Install one of them for 'weave status' to function." >&2
            exit 1
        fi
        ;;
    version)
        # Try the running container first; if no luck try the image
        if ! DOCKERIMAGE=$(docker inspect --format='{{ .Image }}' weave 2>/dev/null) ; then
            if ! DOCKERIMAGE=$(docker inspect --format='{{ .Id }}' zettio/weave 2>/dev/null) ; then
                echo "Unable to find zettio/weave image." >&2
                exit 1
            fi
        fi
        docker images --no-trunc | grep $DOCKERIMAGE | grep -v latest | tr -s ' ' | cut -d ' ' -f 2
        ;;
    run)
        [ $# -gt 0 ] || usage
        IPADDR=$1
        shift 1
        create_bridge
        CONTAINER=$(docker run -d "$@")
        attach $CONTAINER $IPADDR $CONTAINER_IFNAME
        echo $CONTAINER
        ;;
    attach)
        [ $# -gt 1 ] || usage
        create_bridge
<<<<<<< HEAD
        configure_container_networking $2 $1 $CONTAINER_IFNAME
=======
        attach $2 $1 $CONTAINER_IFNAME
>>>>>>> 704c3dad
        ;;
    detach)
        [ $# -gt 1 ] || usage
        detach $2 $1
        ;;
    expose)
        [ $# -gt 0 ] || usage
        IPADDR=$1
        shift 1
        create_bridge
        if ! ip addr list dev $BRIDGE | grep -qF $IPADDR
        then
            ip addr add dev $BRIDGE $IPADDR
        fi
        ;;
    hide)
        [ $# -gt 0 ] || usage
        IPADDR=$1
        shift 1
        create_bridge
        if ip addr list dev $BRIDGE | grep -qF $IPADDR
        then
            ip addr del dev $BRIDGE $IPADDR
        fi
        ;;
    stop)
        if ! docker kill weave >/dev/null 2>&1 ; then
            echo "Weave is not running."
        fi
        docker rm -f weave >/dev/null 2>&1 || true
        check_command_and_run conntrack conntrack -D -p udp --dport 6783 >/dev/null 2>&1 || true
        stop_masquerading
        ;;
    reset)
        docker kill weave >/dev/null 2>&1 || true
        docker rm -f weave >/dev/null 2>&1 || true
        check_command_and_run conntrack conntrack -D -p udp --dport 6783 >/dev/null 2>&1 || true
        stop_masquerading
        destroy_bridge
        ;;
    *)
        echo "Unknown weave command '$COMMAND'" >&2
        usage
        ;;
esac<|MERGE_RESOLUTION|>--- conflicted
+++ resolved
@@ -118,25 +118,13 @@
     [ ! -d /var/run/netns ] && mkdir -p /var/run/netns
     rm -f /var/run/netns/$NSPID
     ln -s /proc/$NSPID/ns/net /var/run/netns/$NSPID
+
+    EXITCODE=1
     LOCAL_IFNAME="v${CONTAINER_IFNAME}pl${NSPID}"
     GUEST_IFNAME="v${CONTAINER_IFNAME}pg${NSPID}"
-
-    return 0
-}
-
-container_netns_cleanup() {
-    rm -f /var/run/netns/$NSPID
-}
-
-# Parameters are container ID, CIDR address
-configure_container_networking() {
-    container_netns_preamble $1
-    EXITCODE=1
     IP_TMPFILE=/tmp/weave_ip_output_$$
     rm -f $IP_TMPFILE
 
-<<<<<<< HEAD
-=======
     return 0
 }
 
@@ -160,7 +148,6 @@
 attach() {
     container_netns_preamble $1
 
->>>>>>> 704c3dad
     # If veth name already exists then assume we set it up already;
     # just add the IP address, if it's not already there
     if ip link show $LOCAL_IFNAME >/dev/null 2>&1 ; then
@@ -212,49 +199,7 @@
         EXITCODE=0
     fi
 
-<<<<<<< HEAD
-    rm -f $IP_TMPFILE
-    container_netns_cleanup
-
-    return $EXITCODE
-}
-
-# Parameters are container ID, CIDR address, interface-name
-detach() {
-    container_netns_preamble $1
-
-    EXITCODE=1
-    IP_TMPFILE=/tmp/weave_ip_output_$$
-    rm -f $IP_TMPFILE
-    if (ip netns exec $NSPID ip addr list dev $CONTAINER_IFNAME | grep -qF $2) 2>$IP_TMPFILE ; then
-        if ip netns exec $NSPID ip addr del $2 dev $CONTAINER_IFNAME 2>$IP_TMPFILE ; then
-            # if no inet addresses remain then delete the veth
-            if [ -z "$(ip netns exec $NSPID ip -f inet addr list dev ethwe 2>$IP_TMPFILE)" ] ; then
-                if ip link del $LOCAL_IFNAME type veth 2>$IP_TMPFILE ; then
-                    EXITCODE=0
-                fi
-            else
-                EXITCODE=0
-            fi
-        fi
-    else
-        EXITCODE=0
-    fi
-
-    if [ "$EXITCODE" -ne 0 ] ; then
-        if ! ps -p $DOCKERPID >/dev/null 2>&1 ; then
-            echo "Container $1 died" >&2
-        else
-            echo "Failure while detaching address $2 from container $1" >&2
-            cat $IP_TMPFILE >&2
-        fi
-    fi
-
-    rm -f $IP_TMPFILE
-    container_netns_cleanup
-=======
     container_netns_postamble $1
->>>>>>> 704c3dad
     return $EXITCODE
 }
 
@@ -334,11 +279,7 @@
     attach)
         [ $# -gt 1 ] || usage
         create_bridge
-<<<<<<< HEAD
-        configure_container_networking $2 $1 $CONTAINER_IFNAME
-=======
         attach $2 $1 $CONTAINER_IFNAME
->>>>>>> 704c3dad
         ;;
     detach)
         [ $# -gt 1 ] || usage
